--- conflicted
+++ resolved
@@ -63,7 +63,16 @@
             ],
         },
     },
-<<<<<<< HEAD
+    sanitize: {
+        misc_undefined: ["bounds"],
+        integer_overflow: true,
+        diag: {
+            integer_overflow: true,
+            misc_undefined: ["bounds"],
+            no_recover: ["bounds", "integer"],
+        },
+    },
+
 }
 
 cc_defaults {
@@ -155,16 +164,3 @@
         "fuzzers/ndef/*.cc",
     ],
 }
-=======
-    sanitize: {
-        misc_undefined: ["bounds"],
-        integer_overflow: true,
-        diag: {
-            integer_overflow: true,
-            misc_undefined: ["bounds"],
-            no_recover: ["bounds", "integer"],
-        },
-    },
-
-}
->>>>>>> 688d3ebf
