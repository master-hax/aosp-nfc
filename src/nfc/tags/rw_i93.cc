--- conflicted
+++ resolved
@@ -4325,12 +4325,11 @@
   }
 
   if (ic_manuf == I93_UID_IC_MFG_CODE_STM) {
-
     switch (pdt_code) {
       case I93_IC_REF_STM_ST25TV16K_64K:
       case I93_IC_REF_STM_ST25TV04K_E:
-        LOG(DEBUG) << StringPrintf("%s - ISO 15693 legacy product detected",
-                                   __func__);
+        LOG(VERBOSE) << StringPrintf("%s - ISO 15693 legacy product detected",
+                                     __func__);
         return true;
     }
 
@@ -4344,12 +4343,8 @@
       case I93_PROD_CODE_STM_M24LR16E_R_MASK:
       case I93_PROD_CODE_STM_M24LR64_R_MASK:
       case I93_PROD_CODE_STM_M24LR64E_R_MASK:
-<<<<<<< HEAD
       case I93_PROD_CODE_STM_ST25DV_K_MASK:
-        LOG(DEBUG) << StringPrintf("%s - ISO 15693 legacy product detected",
-=======
         LOG(VERBOSE) << StringPrintf("%s - ISO 15693 legacy product detected",
->>>>>>> 6e98e7a8
                                    __func__);
         return true;
       default:
