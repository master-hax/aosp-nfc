--- conflicted
+++ resolved
@@ -758,10 +758,7 @@
     plen -= p_pb->sensb_res_len;
     STREAM_TO_ARRAY(p_pb->sensb_res, p, p_pb->sensb_res_len);
     memcpy(p_pb->nfcid0, p_pb->sensb_res, NFC_NFCID0_MAX_LEN);
-<<<<<<< HEAD
-=======
     p_pb->fwi = p_pb->sensb_res[10] >> 4;
->>>>>>> 1a9d5c4c
   } else if (NCI_DISCOVERY_TYPE_LISTEN_F == p_param->mode) {
     p_lf = &p_param->param.lf;
 
